#!/bin/bash
#
# Copyright 2017 Intel Corporation
#
# Licensed under the Apache License, Version 2.0 (the "License");
# you may not use this file except in compliance with the License.
# You may obtain a copy of the License at
#
#     http://www.apache.org/licenses/LICENSE-2.0
#
# Unless required by applicable law or agreed to in writing, software
# distributed under the License is distributed on an "AS IS" BASIS,
# WITHOUT WARRANTIES OR CONDITIONS OF ANY KIND, either express or implied.
# See the License for the specific language governing permissions and
# limitations under the License.
# ------------------------------------------------------------------------------

# MODULE_LIST determines the order in which modules are run.
# Quicker tests should run before slower ones.
MODULE_LIST="
    signing
    cli
    rest_api
    poet
    settings
    identity
    validator
    go_sdk
    java_sdk
    javascript_sdk
    python_sdk
<<<<<<< HEAD
    rust_sdk
    burrow_evm
=======
    seth
>>>>>>> 136f0a61
    integration
"

usage() {
    echo "Usage:"
    echo "  $0 [-m Module] [-x Module] [-i Module]"
    echo "  (-m, -x and -i can be passed multiple times)"
    echo ""
    echo "Options:"
    echo "  -h          print usage and exit"
    echo "  -m Module   only run tests of specified module"
    echo "  -x Module   exclude the tests of specified module"
    echo "  -i Module   include the tests of specified module"
    echo ""
    echo "Current modules: $MODULE_LIST"
}

# Exit on non-zero exit code from subcommand
set -e
# Set sawtooth-core project directory relative to this file
PROJECT_DIR=$(cd $(dirname $(dirname $0)) && pwd)

# Make sawtooth scripts accessible
PATH=$PROJECT_DIR/bin:$PATH

if [ ! -d "$PROJECT_DIR/coverage" ]; then
  mkdir $PROJECT_DIR/coverage
fi

# Default args
MODULES=""
EXCLUDE=""
INCLUDE=""

while getopts i:x:m:h opt
do
    case $opt in
        h)
            usage
            exit 0
            ;;
        m)
            MODULES="$MODULES $OPTARG"
            ;;
        x)
            EXCLUDE="$EXCLUDE $OPTARG"
            ;;
        i)
            INCLUDE="$INCLUDE $OPTARG"
            ;;

        \?)
            echo "Invalid option: -$OPTARG" >&2
            exit 2
            ;;
    esac
done

# If no '-m' flags are passed, run these modules
if [[ $MODULES = "" ]]
then
    MODULES=$MODULE_LIST
fi

MODULES="$INCLUDE $MODULES"

main() {

# Start in project directory
    cd $PROJECT_DIR

    for module in $MODULES
    do

# Check if we are skipping this module
        skip=0
        for exclude in $EXCLUDE
        do
            if [[ $module == $exclude ]]
            then
                skip=1
                break
            fi
        done

        if [[ $skip == 1 ]]
        then
            echo "[---Skipping $module tests---]"
        else
            echo "[---Running $module tests---]"
            case $module in
                signing)
                    test_signing
                    ;;
                cli)
                    test_cli
                    ;;
                rest_api)
                    test_rest_api
                    ;;
                poet)
                    test_poet_cli
                    test_poet_common
                    test_poet_core
                    test_poet_simulator
                    test_poet_families
                    test_ias
                    ;;
                poet_cli)
                    test_poet_cli
                    ;;
                poet_common)
                    test_poet_common
                    ;;
                poet_core)
                    test_poet_core
                    ;;
                poet_simulator)
                    test_poet_simulator
                    ;;
                poet_families)
                    test_poet_families
                    ;;
                ias)
                    test_ias
                    ;;
                settings)
                    test_settings
                    ;;
                identity)
                    test_identity
                    ;;
                supplychain)
                    test_supplychain
                    ;;
                validator)
                    test_validator
                    ;;
                go_sdk)
                    test_go_sdk
                    ;;
                java_sdk)
                    test_java_sdk
                    ;;
                javascript_sdk)
                    test_javascript_sdk
                    ;;
                python_sdk)
                    test_python_sdk
                    ;;
                rust_sdk)
                    test_rust_sdk
                    ;;
                integration)
                    test_integration
                    ;;
                deployment)
                    test_deployment
                    ;;
                seth)
                    test_seth
                    ;;
                *)
                    echo "Module '$MODULE' not found."
                    ;;
            esac
        fi
    done
}

test_signing() {
    run_docker_test ./signing/tests/unit_signing.yaml
    copy_coverage .coverage.signing
}

test_cli() {
    run_docker_test ./cli/tests/unit_cli.yaml
    copy_coverage .coverage.cli
}

test_rest_api() {
    run_docker_test ./rest_api/tests/unit_rest_api.yaml
    copy_coverage .coverage.rest_api
}

test_poet_cli() {
    run_docker_test ./consensus/poet/cli/tests/unit_poet_cli.yaml
    copy_coverage .coverage.poet_cli
}

test_poet_common() {
    run_docker_test ./consensus/poet/common/tests/unit_poet_common.yaml
    copy_coverage .coverage.poet_common
}

test_poet_core() {
    run_docker_test ./consensus/poet/core/tests/unit_poet_core.yaml
    copy_coverage .coverage.poet_core
}

test_poet_simulator() {
    run_docker_test ./consensus/poet/simulator/tests/unit_poet_simulator.yaml
    copy_coverage .coverage.poet_simulator
}

test_poet_families() {
    run_docker_test ./consensus/poet/families/tests/test_tp_validator_registry.yaml
    copy_coverage .coverage.poet_families
}

test_ias() {
    run_docker_test ./utility/ias_client/tests/unit_ias_client.yaml
    copy_coverage .coverage.ias
}

test_settings() {
    run_docker_test ./families/settings/tests/test_tp_settings.yaml
    copy_coverage .coverage.config
    run_docker_test test_config_smoke
    copy_coverage .coverage.test_config_smoke
}

test_identity() {
  run_docker_test ./families/identity/tests/test_tp_identity.yaml
  copy_coverage .coverage.identity
}

test_supplychain() {
    run_docker_test ./families/supplychain/python/tests/unit_supplychain_python.yaml
    copy_coverage .coverage.config
    run_docker_test ./families/supplychain/python/tests/test_tp_supplychain_python.yaml
    copy_coverage .coverage.config
    run_docker_test ./families/supplychain/python/tests/int_supplychain_python.yaml
    copy_coverage .coverage.config
}

test_validator() {
    run_docker_test ./validator/tests/unit_validator.yaml
    copy_coverage .coverage.validator
    run_docker_test test_shutdown_smoke.yaml
    copy_coverage .coverage.test_shutdown_smoke
}

test_go_sdk() {
    run_docker_test ./sdk/go/tests/unit_go_client.yaml
    run_docker_test ./sdk/examples/intkey_python/tests/test_tp_intkey_go.yaml
    run_docker_test ./sdk/examples/xo_python/tests/test_tp_xo_go.yaml
    copy_coverage .coverage.go_sdk
    run_docker_test test_xo_smoke_go
    copy_coverage .coverage.test_xo_smoke_go
    run_docker_test test_intkey_smoke_go
    copy_coverage .coverage.test_intkey_smoke_go
}

test_java_sdk() {
    run_docker_test ./sdk/examples/intkey_python/tests/test_tp_intkey_java.yaml
    copy_coverage .coverage.java_sdk
    run_docker_test test_intkey_smoke_java
    copy_coverage .coverage.test_intkey_smoke_java
    run_docker_test ./sdk/examples/xo_python/tests/test_tp_xo_java.yaml
    copy_coverage .coverage.test_tp_xo_java
    run_docker_test test_xo_smoke_java
    copy_coverage .coverage.test_xo_java_smoke
}

test_javascript_sdk() {
    run_docker_test ./sdk/examples/intkey_python/tests/test_tp_intkey_javascript.yaml
    copy_coverage .coverage.test_tp_intkey_javascript
    run_docker_test test_intkey_smoke_javascript
    copy_coverage .coverage.test_intkey_smoke_javascript
    run_docker_test ./sdk/examples/xo_python/tests/test_tp_xo_javascript.yaml
    copy_coverage .coverage.test_tp_xo_javascript
    run_docker_test test_xo_smoke_javascript
    copy_coverage .coverage.test_xo_smoke_javascript
}

test_python_sdk() {
    run_docker_test ./sdk/examples/intkey_python/tests/test_tp_intkey_python.yaml
    copy_coverage .coverage.test_tp_intkey_python
    run_docker_test ./sdk/examples/xo_python/tests/test_tp_xo_python.yaml
    copy_coverage .coverage.test_tp_xo_python
    run_docker_test test_intkey_smoke_python
    copy_coverage .coverage.test_intkey_smoke_python
    run_docker_test test_workload
    copy_coverage .coverage.workload
    run_docker_test test_xo_smoke_python
    copy_coverage .coverage.test_xo_smoke_python
    run_docker_test test_two_families
    copy_coverage .coverage.two_families
}

<<<<<<< HEAD
test_rust_sdk() {
    run_docker_test ./sdk/rust/unit_rust_sdk.yaml
    run_docker_test ./perf/sawtooth_workload/unit_perf_workload.yaml
}

test_burrow_evm() {
  run_docker_test ./families/burrow_evm/tests/unit_burrow_evm.yaml
  run_docker_test burrow_evm_intkey_test
  run_docker_test burrow_evm_perm_test
=======
test_seth() {
  run_docker_test ./families/seth/tests/unit_seth.yaml
  run_docker_test seth_intkey_test
  run_docker_test seth_perm_test
>>>>>>> 136f0a61
}

test_integration() {
    run_docker_test test_xo_smoke_all
    copy_coverage .coverage.test_xo_smoke_all
    run_docker_test test_poet_smoke
    copy_coverage .coverage.test_poet_smoke
    run_docker_test test_dynamic_network --timeout 600
    copy_coverage .coverage.test_dynamic_network
    run_docker_test test_basic_auth_proxy
    copy_coverage .coverage.test_basic_auth_proxy
}

test_deployment() {
    run_docker_test test_systemd_services
}

copy_coverage() {
    mv -f .coverage $PROJECT_DIR/coverage/$1
}

main<|MERGE_RESOLUTION|>--- conflicted
+++ resolved
@@ -29,12 +29,8 @@
     java_sdk
     javascript_sdk
     python_sdk
-<<<<<<< HEAD
     rust_sdk
-    burrow_evm
-=======
     seth
->>>>>>> 136f0a61
     integration
 "
 
@@ -326,22 +322,15 @@
     copy_coverage .coverage.two_families
 }
 
-<<<<<<< HEAD
 test_rust_sdk() {
     run_docker_test ./sdk/rust/unit_rust_sdk.yaml
     run_docker_test ./perf/sawtooth_workload/unit_perf_workload.yaml
 }
 
-test_burrow_evm() {
-  run_docker_test ./families/burrow_evm/tests/unit_burrow_evm.yaml
-  run_docker_test burrow_evm_intkey_test
-  run_docker_test burrow_evm_perm_test
-=======
 test_seth() {
   run_docker_test ./families/seth/tests/unit_seth.yaml
   run_docker_test seth_intkey_test
   run_docker_test seth_perm_test
->>>>>>> 136f0a61
 }
 
 test_integration() {
